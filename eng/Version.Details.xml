﻿<?xml version="1.0" encoding="utf-8"?>
<!--

  This file is used by automation to update Versions.props and may be used for other purposes, such as
  static analysis to determine the repo dependency graph.  It should only be modified manually when adding
  or removing dependencies. Updating versions should be done using the `darc` command line tool.

  See https://github.com/dotnet/arcade/blob/master/Documentation/Darc.md for instructions on using darc.
-->
<Dependencies>
  <ProductDependencies>
<<<<<<< HEAD
    <Dependency Name="Microsoft.AspNetCore.Razor.Language" Version="3.0.0-preview3.19122.5">
      <Uri>https://github.com/aspnet/AspNetCore-Tooling</Uri>
      <Sha>b4570871aa86bbaf5c826306134ed2b837d8f3b2</Sha>
    </Dependency>
    <Dependency Name="Microsoft.AspNetCore.Mvc.Razor.Extensions" Version="3.0.0-preview3.19122.5">
      <Uri>https://github.com/aspnet/AspNetCore-Tooling</Uri>
      <Sha>b4570871aa86bbaf5c826306134ed2b837d8f3b2</Sha>
    </Dependency>
    <Dependency Name="Microsoft.CodeAnalysis.Razor" Version="3.0.0-preview3.19122.5">
      <Uri>https://github.com/aspnet/AspNetCore-Tooling</Uri>
      <Sha>b4570871aa86bbaf5c826306134ed2b837d8f3b2</Sha>
    </Dependency>
    <Dependency Name="Microsoft.NET.Sdk.Razor" Version="3.0.0-preview3.19122.5">
      <Uri>https://github.com/aspnet/AspNetCore-Tooling</Uri>
      <Sha>b4570871aa86bbaf5c826306134ed2b837d8f3b2</Sha>
=======
    <Dependency Name="Microsoft.AspNetCore.Razor.Language" Version="3.0.0-preview4.19121.3">
      <Uri>https://github.com/aspnet/AspNetCore-Tooling</Uri>
      <Sha>d63c6bbc2cfdc6e89ebc06763674b94ab66ae3fb</Sha>
    </Dependency>
    <Dependency Name="Microsoft.AspNetCore.Mvc.Razor.Extensions" Version="3.0.0-preview4.19121.3">
      <Uri>https://github.com/aspnet/AspNetCore-Tooling</Uri>
      <Sha>d63c6bbc2cfdc6e89ebc06763674b94ab66ae3fb</Sha>
    </Dependency>
    <Dependency Name="Microsoft.CodeAnalysis.Razor" Version="3.0.0-preview4.19121.3">
      <Uri>https://github.com/aspnet/AspNetCore-Tooling</Uri>
      <Sha>d63c6bbc2cfdc6e89ebc06763674b94ab66ae3fb</Sha>
    </Dependency>
    <Dependency Name="Microsoft.NET.Sdk.Razor" Version="3.0.0-preview4.19121.3">
      <Uri>https://github.com/aspnet/AspNetCore-Tooling</Uri>
      <Sha>d63c6bbc2cfdc6e89ebc06763674b94ab66ae3fb</Sha>
>>>>>>> f8368097
    </Dependency>
    <Dependency Name="dotnet-ef" Version="3.0.0-preview3.19122.12">
      <Uri>https://github.com/aspnet/EntityFrameworkCore</Uri>
      <Sha>542529a022a2260ba94e60bd40fbe319850b8887</Sha>
    </Dependency>
    <Dependency Name="Microsoft.EntityFrameworkCore.InMemory" Version="3.0.0-preview3.19122.12">
      <Uri>https://github.com/aspnet/EntityFrameworkCore</Uri>
      <Sha>542529a022a2260ba94e60bd40fbe319850b8887</Sha>
    </Dependency>
    <Dependency Name="Microsoft.EntityFrameworkCore.Relational" Version="3.0.0-preview3.19122.12">
      <Uri>https://github.com/aspnet/EntityFrameworkCore</Uri>
      <Sha>542529a022a2260ba94e60bd40fbe319850b8887</Sha>
    </Dependency>
    <Dependency Name="Microsoft.EntityFrameworkCore.Sqlite" Version="3.0.0-preview3.19122.12">
      <Uri>https://github.com/aspnet/EntityFrameworkCore</Uri>
      <Sha>542529a022a2260ba94e60bd40fbe319850b8887</Sha>
    </Dependency>
    <Dependency Name="Microsoft.EntityFrameworkCore.SqlServer" Version="3.0.0-preview3.19122.12">
      <Uri>https://github.com/aspnet/EntityFrameworkCore</Uri>
      <Sha>542529a022a2260ba94e60bd40fbe319850b8887</Sha>
    </Dependency>
    <Dependency Name="Microsoft.EntityFrameworkCore.Tools" Version="3.0.0-preview3.19122.12">
      <Uri>https://github.com/aspnet/EntityFrameworkCore</Uri>
      <Sha>542529a022a2260ba94e60bd40fbe319850b8887</Sha>
    </Dependency>
    <Dependency Name="Microsoft.EntityFrameworkCore" Version="3.0.0-preview3.19122.12">
      <Uri>https://github.com/aspnet/EntityFrameworkCore</Uri>
      <Sha>542529a022a2260ba94e60bd40fbe319850b8887</Sha>
    </Dependency>
    <Dependency Name="Microsoft.AspNetCore.Analyzer.Testing" Version="3.0.0-preview3.19120.3">
      <Uri>https://github.com/aspnet/Extensions</Uri>
      <Sha>924015e98bc443023a6b0eea2c0016b876e4051f</Sha>
    </Dependency>
    <Dependency Name="Microsoft.AspNetCore.BenchmarkRunner.Sources" Version="3.0.0-preview3.19120.3">
      <Uri>https://github.com/aspnet/Extensions</Uri>
      <Sha>924015e98bc443023a6b0eea2c0016b876e4051f</Sha>
    </Dependency>
    <Dependency Name="Microsoft.Extensions.ActivatorUtilities.Sources" Version="3.0.0-preview3.19120.3">
      <Uri>https://github.com/aspnet/Extensions</Uri>
      <Sha>924015e98bc443023a6b0eea2c0016b876e4051f</Sha>
    </Dependency>
    <Dependency Name="Microsoft.Extensions.Caching.Abstractions" Version="3.0.0-preview3.19120.3">
      <Uri>https://github.com/aspnet/Extensions</Uri>
      <Sha>924015e98bc443023a6b0eea2c0016b876e4051f</Sha>
    </Dependency>
    <Dependency Name="Microsoft.Extensions.Caching.Memory" Version="3.0.0-preview3.19120.3">
      <Uri>https://github.com/aspnet/Extensions</Uri>
      <Sha>924015e98bc443023a6b0eea2c0016b876e4051f</Sha>
    </Dependency>
    <Dependency Name="Microsoft.Extensions.Caching.SqlServer" Version="3.0.0-preview3.19120.3">
      <Uri>https://github.com/aspnet/Extensions</Uri>
      <Sha>924015e98bc443023a6b0eea2c0016b876e4051f</Sha>
    </Dependency>
    <Dependency Name="Microsoft.Extensions.Caching.StackExchangeRedis" Version="3.0.0-preview3.19120.3">
      <Uri>https://github.com/aspnet/Extensions</Uri>
      <Sha>924015e98bc443023a6b0eea2c0016b876e4051f</Sha>
    </Dependency>
    <Dependency Name="Microsoft.Extensions.CommandLineUtils.Sources" Version="3.0.0-preview3.19120.3">
      <Uri>https://github.com/aspnet/Extensions</Uri>
      <Sha>924015e98bc443023a6b0eea2c0016b876e4051f</Sha>
    </Dependency>
    <Dependency Name="Microsoft.Extensions.Configuration.Abstractions" Version="3.0.0-preview3.19120.3">
      <Uri>https://github.com/aspnet/Extensions</Uri>
      <Sha>924015e98bc443023a6b0eea2c0016b876e4051f</Sha>
    </Dependency>
    <Dependency Name="Microsoft.Extensions.Configuration.AzureKeyVault" Version="3.0.0-preview3.19120.3">
      <Uri>https://github.com/aspnet/Extensions</Uri>
      <Sha>924015e98bc443023a6b0eea2c0016b876e4051f</Sha>
    </Dependency>
    <Dependency Name="Microsoft.Extensions.Configuration.Binder" Version="3.0.0-preview3.19120.3">
      <Uri>https://github.com/aspnet/Extensions</Uri>
      <Sha>924015e98bc443023a6b0eea2c0016b876e4051f</Sha>
    </Dependency>
    <Dependency Name="Microsoft.Extensions.Configuration.CommandLine" Version="3.0.0-preview3.19120.3">
      <Uri>https://github.com/aspnet/Extensions</Uri>
      <Sha>924015e98bc443023a6b0eea2c0016b876e4051f</Sha>
    </Dependency>
    <Dependency Name="Microsoft.Extensions.Configuration.EnvironmentVariables" Version="3.0.0-preview3.19120.3">
      <Uri>https://github.com/aspnet/Extensions</Uri>
      <Sha>924015e98bc443023a6b0eea2c0016b876e4051f</Sha>
    </Dependency>
    <Dependency Name="Microsoft.Extensions.Configuration.FileExtensions" Version="3.0.0-preview3.19120.3">
      <Uri>https://github.com/aspnet/Extensions</Uri>
      <Sha>924015e98bc443023a6b0eea2c0016b876e4051f</Sha>
    </Dependency>
    <Dependency Name="Microsoft.Extensions.Configuration.Ini" Version="3.0.0-preview3.19120.3">
      <Uri>https://github.com/aspnet/Extensions</Uri>
      <Sha>924015e98bc443023a6b0eea2c0016b876e4051f</Sha>
    </Dependency>
    <Dependency Name="Microsoft.Extensions.Configuration.Json" Version="3.0.0-preview3.19120.3">
      <Uri>https://github.com/aspnet/Extensions</Uri>
      <Sha>924015e98bc443023a6b0eea2c0016b876e4051f</Sha>
    </Dependency>
    <Dependency Name="Microsoft.Extensions.Configuration.KeyPerFile" Version="3.0.0-preview3.19120.3">
      <Uri>https://github.com/aspnet/Extensions</Uri>
      <Sha>924015e98bc443023a6b0eea2c0016b876e4051f</Sha>
    </Dependency>
    <Dependency Name="Microsoft.Extensions.Configuration.UserSecrets" Version="3.0.0-preview3.19120.3">
      <Uri>https://github.com/aspnet/Extensions</Uri>
      <Sha>924015e98bc443023a6b0eea2c0016b876e4051f</Sha>
    </Dependency>
    <Dependency Name="Microsoft.Extensions.Configuration.Xml" Version="3.0.0-preview3.19120.3">
      <Uri>https://github.com/aspnet/Extensions</Uri>
      <Sha>924015e98bc443023a6b0eea2c0016b876e4051f</Sha>
    </Dependency>
    <Dependency Name="Microsoft.Extensions.Configuration" Version="3.0.0-preview3.19120.3">
      <Uri>https://github.com/aspnet/Extensions</Uri>
      <Sha>924015e98bc443023a6b0eea2c0016b876e4051f</Sha>
    </Dependency>
    <Dependency Name="Microsoft.Extensions.DependencyInjection.Abstractions" Version="3.0.0-preview3.19120.3">
      <Uri>https://github.com/aspnet/Extensions</Uri>
      <Sha>924015e98bc443023a6b0eea2c0016b876e4051f</Sha>
    </Dependency>
    <Dependency Name="Microsoft.Extensions.DependencyInjection" Version="3.0.0-preview3.19120.3">
      <Uri>https://github.com/aspnet/Extensions</Uri>
      <Sha>924015e98bc443023a6b0eea2c0016b876e4051f</Sha>
    </Dependency>
    <Dependency Name="Microsoft.Extensions.DiagnosticAdapter" Version="3.0.0-preview3.19120.3">
      <Uri>https://github.com/aspnet/Extensions</Uri>
      <Sha>924015e98bc443023a6b0eea2c0016b876e4051f</Sha>
    </Dependency>
    <Dependency Name="Microsoft.Extensions.Diagnostics.HealthChecks.Abstractions" Version="3.0.0-preview3.19120.3">
      <Uri>https://github.com/aspnet/Extensions</Uri>
      <Sha>924015e98bc443023a6b0eea2c0016b876e4051f</Sha>
    </Dependency>
    <Dependency Name="Microsoft.Extensions.Diagnostics.HealthChecks" Version="3.0.0-preview3.19120.3">
      <Uri>https://github.com/aspnet/Extensions</Uri>
      <Sha>924015e98bc443023a6b0eea2c0016b876e4051f</Sha>
    </Dependency>
    <Dependency Name="Microsoft.Extensions.FileProviders.Abstractions" Version="3.0.0-preview3.19120.3">
      <Uri>https://github.com/aspnet/Extensions</Uri>
      <Sha>924015e98bc443023a6b0eea2c0016b876e4051f</Sha>
    </Dependency>
    <Dependency Name="Microsoft.Extensions.FileProviders.Composite" Version="3.0.0-preview3.19120.3">
      <Uri>https://github.com/aspnet/Extensions</Uri>
      <Sha>924015e98bc443023a6b0eea2c0016b876e4051f</Sha>
    </Dependency>
    <Dependency Name="Microsoft.Extensions.FileProviders.Embedded" Version="3.0.0-preview3.19120.3">
      <Uri>https://github.com/aspnet/Extensions</Uri>
      <Sha>924015e98bc443023a6b0eea2c0016b876e4051f</Sha>
    </Dependency>
    <Dependency Name="Microsoft.Extensions.FileProviders.Physical" Version="3.0.0-preview3.19120.3">
      <Uri>https://github.com/aspnet/Extensions</Uri>
      <Sha>924015e98bc443023a6b0eea2c0016b876e4051f</Sha>
    </Dependency>
    <Dependency Name="Microsoft.Extensions.FileSystemGlobbing" Version="3.0.0-preview3.19120.3">
      <Uri>https://github.com/aspnet/Extensions</Uri>
      <Sha>924015e98bc443023a6b0eea2c0016b876e4051f</Sha>
    </Dependency>
    <Dependency Name="Microsoft.Extensions.HashCodeCombiner.Sources" Version="3.0.0-preview3.19120.3">
      <Uri>https://github.com/aspnet/Extensions</Uri>
      <Sha>924015e98bc443023a6b0eea2c0016b876e4051f</Sha>
    </Dependency>
    <Dependency Name="Microsoft.Extensions.Hosting.Abstractions" Version="3.0.0-preview3.19120.3">
      <Uri>https://github.com/aspnet/Extensions</Uri>
      <Sha>924015e98bc443023a6b0eea2c0016b876e4051f</Sha>
    </Dependency>
    <Dependency Name="Microsoft.Extensions.Hosting" Version="3.0.0-preview3.19120.3">
      <Uri>https://github.com/aspnet/Extensions</Uri>
      <Sha>924015e98bc443023a6b0eea2c0016b876e4051f</Sha>
    </Dependency>
    <Dependency Name="Microsoft.Extensions.HostFactoryResolver.Sources" Version="3.0.0-preview3.19120.3">
      <Uri>https://github.com/aspnet/Extensions</Uri>
      <Sha>924015e98bc443023a6b0eea2c0016b876e4051f</Sha>
    </Dependency>
    <Dependency Name="Microsoft.Extensions.Http" Version="3.0.0-preview3.19120.3">
      <Uri>https://github.com/aspnet/Extensions</Uri>
      <Sha>924015e98bc443023a6b0eea2c0016b876e4051f</Sha>
    </Dependency>
    <Dependency Name="Microsoft.Extensions.Localization.Abstractions" Version="3.0.0-preview3.19120.3">
      <Uri>https://github.com/aspnet/Extensions</Uri>
      <Sha>924015e98bc443023a6b0eea2c0016b876e4051f</Sha>
    </Dependency>
    <Dependency Name="Microsoft.Extensions.Localization" Version="3.0.0-preview3.19120.3">
      <Uri>https://github.com/aspnet/Extensions</Uri>
      <Sha>924015e98bc443023a6b0eea2c0016b876e4051f</Sha>
    </Dependency>
    <Dependency Name="Microsoft.Extensions.Logging.Abstractions" Version="3.0.0-preview3.19120.3">
      <Uri>https://github.com/aspnet/Extensions</Uri>
      <Sha>924015e98bc443023a6b0eea2c0016b876e4051f</Sha>
    </Dependency>
    <Dependency Name="Microsoft.Extensions.Logging.AzureAppServices" Version="3.0.0-preview3.19120.3">
      <Uri>https://github.com/aspnet/Extensions</Uri>
      <Sha>924015e98bc443023a6b0eea2c0016b876e4051f</Sha>
    </Dependency>
    <Dependency Name="Microsoft.Extensions.Logging.Configuration" Version="3.0.0-preview3.19120.3">
      <Uri>https://github.com/aspnet/Extensions</Uri>
      <Sha>924015e98bc443023a6b0eea2c0016b876e4051f</Sha>
    </Dependency>
    <Dependency Name="Microsoft.Extensions.Logging.Console" Version="3.0.0-preview3.19120.3">
      <Uri>https://github.com/aspnet/Extensions</Uri>
      <Sha>924015e98bc443023a6b0eea2c0016b876e4051f</Sha>
    </Dependency>
    <Dependency Name="Microsoft.Extensions.Logging.Debug" Version="3.0.0-preview3.19120.3">
      <Uri>https://github.com/aspnet/Extensions</Uri>
      <Sha>924015e98bc443023a6b0eea2c0016b876e4051f</Sha>
    </Dependency>
    <Dependency Name="Microsoft.Extensions.Logging.EventSource" Version="3.0.0-preview3.19120.3">
      <Uri>https://github.com/aspnet/Extensions</Uri>
      <Sha>924015e98bc443023a6b0eea2c0016b876e4051f</Sha>
    </Dependency>
    <Dependency Name="Microsoft.Extensions.Logging.TraceSource" Version="3.0.0-preview3.19120.3">
      <Uri>https://github.com/aspnet/Extensions</Uri>
      <Sha>924015e98bc443023a6b0eea2c0016b876e4051f</Sha>
    </Dependency>
    <Dependency Name="Microsoft.Extensions.Logging.Testing" Version="3.0.0-preview3.19120.3">
      <Uri>https://github.com/aspnet/Extensions</Uri>
      <Sha>924015e98bc443023a6b0eea2c0016b876e4051f</Sha>
    </Dependency>
    <Dependency Name="Microsoft.Extensions.Logging" Version="3.0.0-preview3.19120.3">
      <Uri>https://github.com/aspnet/Extensions</Uri>
      <Sha>924015e98bc443023a6b0eea2c0016b876e4051f</Sha>
    </Dependency>
    <Dependency Name="Microsoft.Extensions.ObjectPool" Version="3.0.0-preview3.19120.3">
      <Uri>https://github.com/aspnet/Extensions</Uri>
      <Sha>924015e98bc443023a6b0eea2c0016b876e4051f</Sha>
    </Dependency>
    <Dependency Name="Microsoft.Extensions.Options.ConfigurationExtensions" Version="3.0.0-preview3.19120.3">
      <Uri>https://github.com/aspnet/Extensions</Uri>
      <Sha>924015e98bc443023a6b0eea2c0016b876e4051f</Sha>
    </Dependency>
    <Dependency Name="Microsoft.Extensions.Options.DataAnnotations" Version="3.0.0-preview3.19120.3">
      <Uri>https://github.com/aspnet/Extensions</Uri>
      <Sha>924015e98bc443023a6b0eea2c0016b876e4051f</Sha>
    </Dependency>
    <Dependency Name="Microsoft.Extensions.Options" Version="3.0.0-preview3.19120.3">
      <Uri>https://github.com/aspnet/Extensions</Uri>
      <Sha>924015e98bc443023a6b0eea2c0016b876e4051f</Sha>
    </Dependency>
    <Dependency Name="Microsoft.Extensions.ParameterDefaultValue.Sources" Version="3.0.0-preview3.19120.3">
      <Uri>https://github.com/aspnet/Extensions</Uri>
      <Sha>924015e98bc443023a6b0eea2c0016b876e4051f</Sha>
    </Dependency>
    <Dependency Name="Microsoft.Extensions.Primitives" Version="3.0.0-preview3.19120.3">
      <Uri>https://github.com/aspnet/Extensions</Uri>
      <Sha>924015e98bc443023a6b0eea2c0016b876e4051f</Sha>
    </Dependency>
    <Dependency Name="Microsoft.Extensions.TypeNameHelper.Sources" Version="3.0.0-preview3.19120.3">
      <Uri>https://github.com/aspnet/Extensions</Uri>
      <Sha>924015e98bc443023a6b0eea2c0016b876e4051f</Sha>
    </Dependency>
    <Dependency Name="Microsoft.Extensions.ValueStopwatch.Sources" Version="3.0.0-preview3.19120.3">
      <Uri>https://github.com/aspnet/Extensions</Uri>
      <Sha>924015e98bc443023a6b0eea2c0016b876e4051f</Sha>
    </Dependency>
    <Dependency Name="Microsoft.Extensions.WebEncoders" Version="3.0.0-preview3.19120.3">
      <Uri>https://github.com/aspnet/Extensions</Uri>
      <Sha>924015e98bc443023a6b0eea2c0016b876e4051f</Sha>
    </Dependency>
    <Dependency Name="Microsoft.JSInterop" Version="3.0.0-preview3.19120.3">
      <Uri>https://github.com/aspnet/Extensions</Uri>
      <Sha>924015e98bc443023a6b0eea2c0016b876e4051f</Sha>
    </Dependency>
    <Dependency Name="Mono.WebAssembly.Interop" Version="3.0.0-preview3.19120.3">
      <Uri>https://github.com/aspnet/Extensions</Uri>
      <Sha>924015e98bc443023a6b0eea2c0016b876e4051f</Sha>
    </Dependency>
    <Dependency Name="Microsoft.Bcl.Json.Sources" Version="4.6.0-preview3.19115.9">
      <Uri>https://github.com/dotnet/corefx</Uri>
      <Sha>b07bc5efcad439d5157f65df176e08f26ccb4b88</Sha>
    </Dependency>
    <Dependency Name="Microsoft.CSharp" Version="4.6.0-preview3.19115.9">
      <Uri>https://github.com/dotnet/corefx</Uri>
      <Sha>b07bc5efcad439d5157f65df176e08f26ccb4b88</Sha>
    </Dependency>
    <Dependency Name="Microsoft.Win32.Registry" Version="4.6.0-preview3.19115.9">
      <Uri>https://github.com/dotnet/corefx</Uri>
      <Sha>b07bc5efcad439d5157f65df176e08f26ccb4b88</Sha>
    </Dependency>
    <Dependency Name="System.ComponentModel.Annotations" Version="4.6.0-preview3.19115.9">
      <Uri>https://github.com/dotnet/corefx</Uri>
      <Sha>b07bc5efcad439d5157f65df176e08f26ccb4b88</Sha>
    </Dependency>
    <Dependency Name="System.Data.SqlClient" Version="4.7.0-preview3.19115.9">
      <Uri>https://github.com/dotnet/corefx</Uri>
      <Sha>b07bc5efcad439d5157f65df176e08f26ccb4b88</Sha>
    </Dependency>
    <Dependency Name="System.Diagnostics.EventLog" Version="4.6.0-preview3.19115.9">
      <Uri>https://github.com/dotnet/corefx</Uri>
      <Sha>b07bc5efcad439d5157f65df176e08f26ccb4b88</Sha>
    </Dependency>
    <Dependency Name="System.IO.Pipelines" Version="4.6.0-preview3.19115.9">
      <Uri>https://github.com/dotnet/corefx</Uri>
      <Sha>b07bc5efcad439d5157f65df176e08f26ccb4b88</Sha>
    </Dependency>
    <Dependency Name="System.Net.Http.WinHttpHandler" Version="4.6.0-preview3.19115.9">
      <Uri>https://github.com/dotnet/corefx</Uri>
      <Sha>b07bc5efcad439d5157f65df176e08f26ccb4b88</Sha>
    </Dependency>
    <Dependency Name="System.Net.WebSockets.WebSocketProtocol" Version="4.6.0-preview3.19115.9">
      <Uri>https://github.com/dotnet/corefx</Uri>
      <Sha>b07bc5efcad439d5157f65df176e08f26ccb4b88</Sha>
    </Dependency>
    <Dependency Name="System.Reflection.Metadata" Version="1.7.0-preview3.19115.9">
      <Uri>https://github.com/dotnet/corefx</Uri>
      <Sha>b07bc5efcad439d5157f65df176e08f26ccb4b88</Sha>
    </Dependency>
    <Dependency Name="System.Runtime.CompilerServices.Unsafe" Version="4.6.0-preview3.19115.9">
      <Uri>https://github.com/dotnet/corefx</Uri>
      <Sha>b07bc5efcad439d5157f65df176e08f26ccb4b88</Sha>
    </Dependency>
    <Dependency Name="System.Security.Cryptography.Cng" Version="4.6.0-preview3.19115.9">
      <Uri>https://github.com/dotnet/corefx</Uri>
      <Sha>b07bc5efcad439d5157f65df176e08f26ccb4b88</Sha>
    </Dependency>
    <Dependency Name="System.Security.Cryptography.Pkcs" Version="4.6.0-preview3.19115.9">
      <Uri>https://github.com/dotnet/corefx</Uri>
      <Sha>b07bc5efcad439d5157f65df176e08f26ccb4b88</Sha>
    </Dependency>
    <Dependency Name="System.Security.Cryptography.Xml" Version="4.6.0-preview3.19115.9">
      <Uri>https://github.com/dotnet/corefx</Uri>
      <Sha>b07bc5efcad439d5157f65df176e08f26ccb4b88</Sha>
    </Dependency>
    <Dependency Name="System.Security.Permissions" Version="4.6.0-preview3.19115.9">
      <Uri>https://github.com/dotnet/corefx</Uri>
      <Sha>b07bc5efcad439d5157f65df176e08f26ccb4b88</Sha>
    </Dependency>
    <Dependency Name="System.Security.Principal.Windows" Version="4.6.0-preview3.19115.9">
      <Uri>https://github.com/dotnet/corefx</Uri>
      <Sha>b07bc5efcad439d5157f65df176e08f26ccb4b88</Sha>
    </Dependency>
    <Dependency Name="System.ServiceProcess.ServiceController" Version="4.6.0-preview3.19115.9">
      <Uri>https://github.com/dotnet/corefx</Uri>
      <Sha>b07bc5efcad439d5157f65df176e08f26ccb4b88</Sha>
    </Dependency>
    <Dependency Name="System.Text.Encodings.Web" Version="4.6.0-preview3.19115.9">
      <Uri>https://github.com/dotnet/corefx</Uri>
      <Sha>b07bc5efcad439d5157f65df176e08f26ccb4b88</Sha>
    </Dependency>
    <Dependency Name="System.Threading.Channels" Version="4.6.0-preview3.19115.9">
      <Uri>https://github.com/dotnet/corefx</Uri>
      <Sha>b07bc5efcad439d5157f65df176e08f26ccb4b88</Sha>
    </Dependency>
    <Dependency Name="Microsoft.Extensions.DependencyModel" Version="3.0.0-preview3-27419-3">
      <Uri>https://github.com/dotnet/core-setup</Uri>
      <Sha>84174943d9ea6cf34ade0dbab8e7f0319378f0ab</Sha>
    </Dependency>
    <Dependency Name="Microsoft.NETCore.App" Version="3.0.0-preview3-27419-3">
      <Uri>https://github.com/dotnet/core-setup</Uri>
      <Sha>84174943d9ea6cf34ade0dbab8e7f0319378f0ab</Sha>
    </Dependency>
    <Dependency Name="Microsoft.DotNet.PlatformAbstractions" Version="3.0.0-preview3-27419-3">
      <Uri>https://github.com/dotnet/core-setup</Uri>
      <Sha>84174943d9ea6cf34ade0dbab8e7f0319378f0ab</Sha>
    </Dependency>
  </ProductDependencies>
  <ToolsetDependencies>
    <!-- Listed explicitly to workaround https://github.com/dotnet/cli/issues/10528 -->
    <Dependency Name="Microsoft.NETCore.Platforms" Version="3.0.0-preview3.19115.9">
      <Uri>https://github.com/dotnet/corefx</Uri>
      <Sha>b07bc5efcad439d5157f65df176e08f26ccb4b88</Sha>
    </Dependency>
    <Dependency Name="Internal.AspNetCore.Analyzers" Version="3.0.0-preview3.19120.3">
      <Uri>https://github.com/aspnet/Extensions</Uri>
      <Sha>924015e98bc443023a6b0eea2c0016b876e4051f</Sha>
    </Dependency>
<<<<<<< HEAD
    <Dependency Name="Microsoft.AspNetCore.Testing" Version="3.0.0-preview3.19120.3">
=======
    <Dependency Name="Microsoft.DotNet.GenAPI" Version="1.0.0-beta.19121.5">
      <Uri>https://github.com/dotnet/arcade</Uri>
      <Sha>660f6cd006b276edb3764f4d7d726cedf6c29d8e</Sha>
    </Dependency>
    <Dependency Name="Microsoft.AspNetCore.Testing" Version="3.0.0-preview3.19115.4">
>>>>>>> f8368097
      <Uri>https://github.com/aspnet/Extensions</Uri>
      <Sha>924015e98bc443023a6b0eea2c0016b876e4051f</Sha>
    </Dependency>
  </ToolsetDependencies>
</Dependencies><|MERGE_RESOLUTION|>--- conflicted
+++ resolved
@@ -1,4 +1,4 @@
-﻿<?xml version="1.0" encoding="utf-8"?>
+<?xml version="1.0" encoding="utf-8"?>
 <!--
 
   This file is used by automation to update Versions.props and may be used for other purposes, such as
@@ -9,23 +9,6 @@
 -->
 <Dependencies>
   <ProductDependencies>
-<<<<<<< HEAD
-    <Dependency Name="Microsoft.AspNetCore.Razor.Language" Version="3.0.0-preview3.19122.5">
-      <Uri>https://github.com/aspnet/AspNetCore-Tooling</Uri>
-      <Sha>b4570871aa86bbaf5c826306134ed2b837d8f3b2</Sha>
-    </Dependency>
-    <Dependency Name="Microsoft.AspNetCore.Mvc.Razor.Extensions" Version="3.0.0-preview3.19122.5">
-      <Uri>https://github.com/aspnet/AspNetCore-Tooling</Uri>
-      <Sha>b4570871aa86bbaf5c826306134ed2b837d8f3b2</Sha>
-    </Dependency>
-    <Dependency Name="Microsoft.CodeAnalysis.Razor" Version="3.0.0-preview3.19122.5">
-      <Uri>https://github.com/aspnet/AspNetCore-Tooling</Uri>
-      <Sha>b4570871aa86bbaf5c826306134ed2b837d8f3b2</Sha>
-    </Dependency>
-    <Dependency Name="Microsoft.NET.Sdk.Razor" Version="3.0.0-preview3.19122.5">
-      <Uri>https://github.com/aspnet/AspNetCore-Tooling</Uri>
-      <Sha>b4570871aa86bbaf5c826306134ed2b837d8f3b2</Sha>
-=======
     <Dependency Name="Microsoft.AspNetCore.Razor.Language" Version="3.0.0-preview4.19121.3">
       <Uri>https://github.com/aspnet/AspNetCore-Tooling</Uri>
       <Sha>d63c6bbc2cfdc6e89ebc06763674b94ab66ae3fb</Sha>
@@ -41,374 +24,369 @@
     <Dependency Name="Microsoft.NET.Sdk.Razor" Version="3.0.0-preview4.19121.3">
       <Uri>https://github.com/aspnet/AspNetCore-Tooling</Uri>
       <Sha>d63c6bbc2cfdc6e89ebc06763674b94ab66ae3fb</Sha>
->>>>>>> f8368097
-    </Dependency>
-    <Dependency Name="dotnet-ef" Version="3.0.0-preview3.19122.12">
-      <Uri>https://github.com/aspnet/EntityFrameworkCore</Uri>
-      <Sha>542529a022a2260ba94e60bd40fbe319850b8887</Sha>
-    </Dependency>
-    <Dependency Name="Microsoft.EntityFrameworkCore.InMemory" Version="3.0.0-preview3.19122.12">
-      <Uri>https://github.com/aspnet/EntityFrameworkCore</Uri>
-      <Sha>542529a022a2260ba94e60bd40fbe319850b8887</Sha>
-    </Dependency>
-    <Dependency Name="Microsoft.EntityFrameworkCore.Relational" Version="3.0.0-preview3.19122.12">
-      <Uri>https://github.com/aspnet/EntityFrameworkCore</Uri>
-      <Sha>542529a022a2260ba94e60bd40fbe319850b8887</Sha>
-    </Dependency>
-    <Dependency Name="Microsoft.EntityFrameworkCore.Sqlite" Version="3.0.0-preview3.19122.12">
-      <Uri>https://github.com/aspnet/EntityFrameworkCore</Uri>
-      <Sha>542529a022a2260ba94e60bd40fbe319850b8887</Sha>
-    </Dependency>
-    <Dependency Name="Microsoft.EntityFrameworkCore.SqlServer" Version="3.0.0-preview3.19122.12">
-      <Uri>https://github.com/aspnet/EntityFrameworkCore</Uri>
-      <Sha>542529a022a2260ba94e60bd40fbe319850b8887</Sha>
-    </Dependency>
-    <Dependency Name="Microsoft.EntityFrameworkCore.Tools" Version="3.0.0-preview3.19122.12">
-      <Uri>https://github.com/aspnet/EntityFrameworkCore</Uri>
-      <Sha>542529a022a2260ba94e60bd40fbe319850b8887</Sha>
-    </Dependency>
-    <Dependency Name="Microsoft.EntityFrameworkCore" Version="3.0.0-preview3.19122.12">
-      <Uri>https://github.com/aspnet/EntityFrameworkCore</Uri>
-      <Sha>542529a022a2260ba94e60bd40fbe319850b8887</Sha>
-    </Dependency>
-    <Dependency Name="Microsoft.AspNetCore.Analyzer.Testing" Version="3.0.0-preview3.19120.3">
-      <Uri>https://github.com/aspnet/Extensions</Uri>
-      <Sha>924015e98bc443023a6b0eea2c0016b876e4051f</Sha>
-    </Dependency>
-    <Dependency Name="Microsoft.AspNetCore.BenchmarkRunner.Sources" Version="3.0.0-preview3.19120.3">
-      <Uri>https://github.com/aspnet/Extensions</Uri>
-      <Sha>924015e98bc443023a6b0eea2c0016b876e4051f</Sha>
-    </Dependency>
-    <Dependency Name="Microsoft.Extensions.ActivatorUtilities.Sources" Version="3.0.0-preview3.19120.3">
-      <Uri>https://github.com/aspnet/Extensions</Uri>
-      <Sha>924015e98bc443023a6b0eea2c0016b876e4051f</Sha>
-    </Dependency>
-    <Dependency Name="Microsoft.Extensions.Caching.Abstractions" Version="3.0.0-preview3.19120.3">
-      <Uri>https://github.com/aspnet/Extensions</Uri>
-      <Sha>924015e98bc443023a6b0eea2c0016b876e4051f</Sha>
-    </Dependency>
-    <Dependency Name="Microsoft.Extensions.Caching.Memory" Version="3.0.0-preview3.19120.3">
-      <Uri>https://github.com/aspnet/Extensions</Uri>
-      <Sha>924015e98bc443023a6b0eea2c0016b876e4051f</Sha>
-    </Dependency>
-    <Dependency Name="Microsoft.Extensions.Caching.SqlServer" Version="3.0.0-preview3.19120.3">
-      <Uri>https://github.com/aspnet/Extensions</Uri>
-      <Sha>924015e98bc443023a6b0eea2c0016b876e4051f</Sha>
-    </Dependency>
-    <Dependency Name="Microsoft.Extensions.Caching.StackExchangeRedis" Version="3.0.0-preview3.19120.3">
-      <Uri>https://github.com/aspnet/Extensions</Uri>
-      <Sha>924015e98bc443023a6b0eea2c0016b876e4051f</Sha>
-    </Dependency>
-    <Dependency Name="Microsoft.Extensions.CommandLineUtils.Sources" Version="3.0.0-preview3.19120.3">
-      <Uri>https://github.com/aspnet/Extensions</Uri>
-      <Sha>924015e98bc443023a6b0eea2c0016b876e4051f</Sha>
-    </Dependency>
-    <Dependency Name="Microsoft.Extensions.Configuration.Abstractions" Version="3.0.0-preview3.19120.3">
-      <Uri>https://github.com/aspnet/Extensions</Uri>
-      <Sha>924015e98bc443023a6b0eea2c0016b876e4051f</Sha>
-    </Dependency>
-    <Dependency Name="Microsoft.Extensions.Configuration.AzureKeyVault" Version="3.0.0-preview3.19120.3">
-      <Uri>https://github.com/aspnet/Extensions</Uri>
-      <Sha>924015e98bc443023a6b0eea2c0016b876e4051f</Sha>
-    </Dependency>
-    <Dependency Name="Microsoft.Extensions.Configuration.Binder" Version="3.0.0-preview3.19120.3">
-      <Uri>https://github.com/aspnet/Extensions</Uri>
-      <Sha>924015e98bc443023a6b0eea2c0016b876e4051f</Sha>
-    </Dependency>
-    <Dependency Name="Microsoft.Extensions.Configuration.CommandLine" Version="3.0.0-preview3.19120.3">
-      <Uri>https://github.com/aspnet/Extensions</Uri>
-      <Sha>924015e98bc443023a6b0eea2c0016b876e4051f</Sha>
-    </Dependency>
-    <Dependency Name="Microsoft.Extensions.Configuration.EnvironmentVariables" Version="3.0.0-preview3.19120.3">
-      <Uri>https://github.com/aspnet/Extensions</Uri>
-      <Sha>924015e98bc443023a6b0eea2c0016b876e4051f</Sha>
-    </Dependency>
-    <Dependency Name="Microsoft.Extensions.Configuration.FileExtensions" Version="3.0.0-preview3.19120.3">
-      <Uri>https://github.com/aspnet/Extensions</Uri>
-      <Sha>924015e98bc443023a6b0eea2c0016b876e4051f</Sha>
-    </Dependency>
-    <Dependency Name="Microsoft.Extensions.Configuration.Ini" Version="3.0.0-preview3.19120.3">
-      <Uri>https://github.com/aspnet/Extensions</Uri>
-      <Sha>924015e98bc443023a6b0eea2c0016b876e4051f</Sha>
-    </Dependency>
-    <Dependency Name="Microsoft.Extensions.Configuration.Json" Version="3.0.0-preview3.19120.3">
-      <Uri>https://github.com/aspnet/Extensions</Uri>
-      <Sha>924015e98bc443023a6b0eea2c0016b876e4051f</Sha>
-    </Dependency>
-    <Dependency Name="Microsoft.Extensions.Configuration.KeyPerFile" Version="3.0.0-preview3.19120.3">
-      <Uri>https://github.com/aspnet/Extensions</Uri>
-      <Sha>924015e98bc443023a6b0eea2c0016b876e4051f</Sha>
-    </Dependency>
-    <Dependency Name="Microsoft.Extensions.Configuration.UserSecrets" Version="3.0.0-preview3.19120.3">
-      <Uri>https://github.com/aspnet/Extensions</Uri>
-      <Sha>924015e98bc443023a6b0eea2c0016b876e4051f</Sha>
-    </Dependency>
-    <Dependency Name="Microsoft.Extensions.Configuration.Xml" Version="3.0.0-preview3.19120.3">
-      <Uri>https://github.com/aspnet/Extensions</Uri>
-      <Sha>924015e98bc443023a6b0eea2c0016b876e4051f</Sha>
-    </Dependency>
-    <Dependency Name="Microsoft.Extensions.Configuration" Version="3.0.0-preview3.19120.3">
-      <Uri>https://github.com/aspnet/Extensions</Uri>
-      <Sha>924015e98bc443023a6b0eea2c0016b876e4051f</Sha>
-    </Dependency>
-    <Dependency Name="Microsoft.Extensions.DependencyInjection.Abstractions" Version="3.0.0-preview3.19120.3">
-      <Uri>https://github.com/aspnet/Extensions</Uri>
-      <Sha>924015e98bc443023a6b0eea2c0016b876e4051f</Sha>
-    </Dependency>
-    <Dependency Name="Microsoft.Extensions.DependencyInjection" Version="3.0.0-preview3.19120.3">
-      <Uri>https://github.com/aspnet/Extensions</Uri>
-      <Sha>924015e98bc443023a6b0eea2c0016b876e4051f</Sha>
-    </Dependency>
-    <Dependency Name="Microsoft.Extensions.DiagnosticAdapter" Version="3.0.0-preview3.19120.3">
-      <Uri>https://github.com/aspnet/Extensions</Uri>
-      <Sha>924015e98bc443023a6b0eea2c0016b876e4051f</Sha>
-    </Dependency>
-    <Dependency Name="Microsoft.Extensions.Diagnostics.HealthChecks.Abstractions" Version="3.0.0-preview3.19120.3">
-      <Uri>https://github.com/aspnet/Extensions</Uri>
-      <Sha>924015e98bc443023a6b0eea2c0016b876e4051f</Sha>
-    </Dependency>
-    <Dependency Name="Microsoft.Extensions.Diagnostics.HealthChecks" Version="3.0.0-preview3.19120.3">
-      <Uri>https://github.com/aspnet/Extensions</Uri>
-      <Sha>924015e98bc443023a6b0eea2c0016b876e4051f</Sha>
-    </Dependency>
-    <Dependency Name="Microsoft.Extensions.FileProviders.Abstractions" Version="3.0.0-preview3.19120.3">
-      <Uri>https://github.com/aspnet/Extensions</Uri>
-      <Sha>924015e98bc443023a6b0eea2c0016b876e4051f</Sha>
-    </Dependency>
-    <Dependency Name="Microsoft.Extensions.FileProviders.Composite" Version="3.0.0-preview3.19120.3">
-      <Uri>https://github.com/aspnet/Extensions</Uri>
-      <Sha>924015e98bc443023a6b0eea2c0016b876e4051f</Sha>
-    </Dependency>
-    <Dependency Name="Microsoft.Extensions.FileProviders.Embedded" Version="3.0.0-preview3.19120.3">
-      <Uri>https://github.com/aspnet/Extensions</Uri>
-      <Sha>924015e98bc443023a6b0eea2c0016b876e4051f</Sha>
-    </Dependency>
-    <Dependency Name="Microsoft.Extensions.FileProviders.Physical" Version="3.0.0-preview3.19120.3">
-      <Uri>https://github.com/aspnet/Extensions</Uri>
-      <Sha>924015e98bc443023a6b0eea2c0016b876e4051f</Sha>
-    </Dependency>
-    <Dependency Name="Microsoft.Extensions.FileSystemGlobbing" Version="3.0.0-preview3.19120.3">
-      <Uri>https://github.com/aspnet/Extensions</Uri>
-      <Sha>924015e98bc443023a6b0eea2c0016b876e4051f</Sha>
-    </Dependency>
-    <Dependency Name="Microsoft.Extensions.HashCodeCombiner.Sources" Version="3.0.0-preview3.19120.3">
-      <Uri>https://github.com/aspnet/Extensions</Uri>
-      <Sha>924015e98bc443023a6b0eea2c0016b876e4051f</Sha>
-    </Dependency>
-    <Dependency Name="Microsoft.Extensions.Hosting.Abstractions" Version="3.0.0-preview3.19120.3">
-      <Uri>https://github.com/aspnet/Extensions</Uri>
-      <Sha>924015e98bc443023a6b0eea2c0016b876e4051f</Sha>
-    </Dependency>
-    <Dependency Name="Microsoft.Extensions.Hosting" Version="3.0.0-preview3.19120.3">
-      <Uri>https://github.com/aspnet/Extensions</Uri>
-      <Sha>924015e98bc443023a6b0eea2c0016b876e4051f</Sha>
-    </Dependency>
-    <Dependency Name="Microsoft.Extensions.HostFactoryResolver.Sources" Version="3.0.0-preview3.19120.3">
-      <Uri>https://github.com/aspnet/Extensions</Uri>
-      <Sha>924015e98bc443023a6b0eea2c0016b876e4051f</Sha>
-    </Dependency>
-    <Dependency Name="Microsoft.Extensions.Http" Version="3.0.0-preview3.19120.3">
-      <Uri>https://github.com/aspnet/Extensions</Uri>
-      <Sha>924015e98bc443023a6b0eea2c0016b876e4051f</Sha>
-    </Dependency>
-    <Dependency Name="Microsoft.Extensions.Localization.Abstractions" Version="3.0.0-preview3.19120.3">
-      <Uri>https://github.com/aspnet/Extensions</Uri>
-      <Sha>924015e98bc443023a6b0eea2c0016b876e4051f</Sha>
-    </Dependency>
-    <Dependency Name="Microsoft.Extensions.Localization" Version="3.0.0-preview3.19120.3">
-      <Uri>https://github.com/aspnet/Extensions</Uri>
-      <Sha>924015e98bc443023a6b0eea2c0016b876e4051f</Sha>
-    </Dependency>
-    <Dependency Name="Microsoft.Extensions.Logging.Abstractions" Version="3.0.0-preview3.19120.3">
-      <Uri>https://github.com/aspnet/Extensions</Uri>
-      <Sha>924015e98bc443023a6b0eea2c0016b876e4051f</Sha>
-    </Dependency>
-    <Dependency Name="Microsoft.Extensions.Logging.AzureAppServices" Version="3.0.0-preview3.19120.3">
-      <Uri>https://github.com/aspnet/Extensions</Uri>
-      <Sha>924015e98bc443023a6b0eea2c0016b876e4051f</Sha>
-    </Dependency>
-    <Dependency Name="Microsoft.Extensions.Logging.Configuration" Version="3.0.0-preview3.19120.3">
-      <Uri>https://github.com/aspnet/Extensions</Uri>
-      <Sha>924015e98bc443023a6b0eea2c0016b876e4051f</Sha>
-    </Dependency>
-    <Dependency Name="Microsoft.Extensions.Logging.Console" Version="3.0.0-preview3.19120.3">
-      <Uri>https://github.com/aspnet/Extensions</Uri>
-      <Sha>924015e98bc443023a6b0eea2c0016b876e4051f</Sha>
-    </Dependency>
-    <Dependency Name="Microsoft.Extensions.Logging.Debug" Version="3.0.0-preview3.19120.3">
-      <Uri>https://github.com/aspnet/Extensions</Uri>
-      <Sha>924015e98bc443023a6b0eea2c0016b876e4051f</Sha>
-    </Dependency>
-    <Dependency Name="Microsoft.Extensions.Logging.EventSource" Version="3.0.0-preview3.19120.3">
-      <Uri>https://github.com/aspnet/Extensions</Uri>
-      <Sha>924015e98bc443023a6b0eea2c0016b876e4051f</Sha>
-    </Dependency>
-    <Dependency Name="Microsoft.Extensions.Logging.TraceSource" Version="3.0.0-preview3.19120.3">
-      <Uri>https://github.com/aspnet/Extensions</Uri>
-      <Sha>924015e98bc443023a6b0eea2c0016b876e4051f</Sha>
-    </Dependency>
-    <Dependency Name="Microsoft.Extensions.Logging.Testing" Version="3.0.0-preview3.19120.3">
-      <Uri>https://github.com/aspnet/Extensions</Uri>
-      <Sha>924015e98bc443023a6b0eea2c0016b876e4051f</Sha>
-    </Dependency>
-    <Dependency Name="Microsoft.Extensions.Logging" Version="3.0.0-preview3.19120.3">
-      <Uri>https://github.com/aspnet/Extensions</Uri>
-      <Sha>924015e98bc443023a6b0eea2c0016b876e4051f</Sha>
-    </Dependency>
-    <Dependency Name="Microsoft.Extensions.ObjectPool" Version="3.0.0-preview3.19120.3">
-      <Uri>https://github.com/aspnet/Extensions</Uri>
-      <Sha>924015e98bc443023a6b0eea2c0016b876e4051f</Sha>
-    </Dependency>
-    <Dependency Name="Microsoft.Extensions.Options.ConfigurationExtensions" Version="3.0.0-preview3.19120.3">
-      <Uri>https://github.com/aspnet/Extensions</Uri>
-      <Sha>924015e98bc443023a6b0eea2c0016b876e4051f</Sha>
-    </Dependency>
-    <Dependency Name="Microsoft.Extensions.Options.DataAnnotations" Version="3.0.0-preview3.19120.3">
-      <Uri>https://github.com/aspnet/Extensions</Uri>
-      <Sha>924015e98bc443023a6b0eea2c0016b876e4051f</Sha>
-    </Dependency>
-    <Dependency Name="Microsoft.Extensions.Options" Version="3.0.0-preview3.19120.3">
-      <Uri>https://github.com/aspnet/Extensions</Uri>
-      <Sha>924015e98bc443023a6b0eea2c0016b876e4051f</Sha>
-    </Dependency>
-    <Dependency Name="Microsoft.Extensions.ParameterDefaultValue.Sources" Version="3.0.0-preview3.19120.3">
-      <Uri>https://github.com/aspnet/Extensions</Uri>
-      <Sha>924015e98bc443023a6b0eea2c0016b876e4051f</Sha>
-    </Dependency>
-    <Dependency Name="Microsoft.Extensions.Primitives" Version="3.0.0-preview3.19120.3">
-      <Uri>https://github.com/aspnet/Extensions</Uri>
-      <Sha>924015e98bc443023a6b0eea2c0016b876e4051f</Sha>
-    </Dependency>
-    <Dependency Name="Microsoft.Extensions.TypeNameHelper.Sources" Version="3.0.0-preview3.19120.3">
-      <Uri>https://github.com/aspnet/Extensions</Uri>
-      <Sha>924015e98bc443023a6b0eea2c0016b876e4051f</Sha>
-    </Dependency>
-    <Dependency Name="Microsoft.Extensions.ValueStopwatch.Sources" Version="3.0.0-preview3.19120.3">
-      <Uri>https://github.com/aspnet/Extensions</Uri>
-      <Sha>924015e98bc443023a6b0eea2c0016b876e4051f</Sha>
-    </Dependency>
-    <Dependency Name="Microsoft.Extensions.WebEncoders" Version="3.0.0-preview3.19120.3">
-      <Uri>https://github.com/aspnet/Extensions</Uri>
-      <Sha>924015e98bc443023a6b0eea2c0016b876e4051f</Sha>
-    </Dependency>
-    <Dependency Name="Microsoft.JSInterop" Version="3.0.0-preview3.19120.3">
-      <Uri>https://github.com/aspnet/Extensions</Uri>
-      <Sha>924015e98bc443023a6b0eea2c0016b876e4051f</Sha>
-    </Dependency>
-    <Dependency Name="Mono.WebAssembly.Interop" Version="3.0.0-preview3.19120.3">
-      <Uri>https://github.com/aspnet/Extensions</Uri>
-      <Sha>924015e98bc443023a6b0eea2c0016b876e4051f</Sha>
-    </Dependency>
-    <Dependency Name="Microsoft.Bcl.Json.Sources" Version="4.6.0-preview3.19115.9">
-      <Uri>https://github.com/dotnet/corefx</Uri>
-      <Sha>b07bc5efcad439d5157f65df176e08f26ccb4b88</Sha>
-    </Dependency>
-    <Dependency Name="Microsoft.CSharp" Version="4.6.0-preview3.19115.9">
-      <Uri>https://github.com/dotnet/corefx</Uri>
-      <Sha>b07bc5efcad439d5157f65df176e08f26ccb4b88</Sha>
-    </Dependency>
-    <Dependency Name="Microsoft.Win32.Registry" Version="4.6.0-preview3.19115.9">
-      <Uri>https://github.com/dotnet/corefx</Uri>
-      <Sha>b07bc5efcad439d5157f65df176e08f26ccb4b88</Sha>
-    </Dependency>
-    <Dependency Name="System.ComponentModel.Annotations" Version="4.6.0-preview3.19115.9">
-      <Uri>https://github.com/dotnet/corefx</Uri>
-      <Sha>b07bc5efcad439d5157f65df176e08f26ccb4b88</Sha>
-    </Dependency>
-    <Dependency Name="System.Data.SqlClient" Version="4.7.0-preview3.19115.9">
-      <Uri>https://github.com/dotnet/corefx</Uri>
-      <Sha>b07bc5efcad439d5157f65df176e08f26ccb4b88</Sha>
-    </Dependency>
-    <Dependency Name="System.Diagnostics.EventLog" Version="4.6.0-preview3.19115.9">
-      <Uri>https://github.com/dotnet/corefx</Uri>
-      <Sha>b07bc5efcad439d5157f65df176e08f26ccb4b88</Sha>
-    </Dependency>
-    <Dependency Name="System.IO.Pipelines" Version="4.6.0-preview3.19115.9">
-      <Uri>https://github.com/dotnet/corefx</Uri>
-      <Sha>b07bc5efcad439d5157f65df176e08f26ccb4b88</Sha>
-    </Dependency>
-    <Dependency Name="System.Net.Http.WinHttpHandler" Version="4.6.0-preview3.19115.9">
-      <Uri>https://github.com/dotnet/corefx</Uri>
-      <Sha>b07bc5efcad439d5157f65df176e08f26ccb4b88</Sha>
-    </Dependency>
-    <Dependency Name="System.Net.WebSockets.WebSocketProtocol" Version="4.6.0-preview3.19115.9">
-      <Uri>https://github.com/dotnet/corefx</Uri>
-      <Sha>b07bc5efcad439d5157f65df176e08f26ccb4b88</Sha>
-    </Dependency>
-    <Dependency Name="System.Reflection.Metadata" Version="1.7.0-preview3.19115.9">
-      <Uri>https://github.com/dotnet/corefx</Uri>
-      <Sha>b07bc5efcad439d5157f65df176e08f26ccb4b88</Sha>
-    </Dependency>
-    <Dependency Name="System.Runtime.CompilerServices.Unsafe" Version="4.6.0-preview3.19115.9">
-      <Uri>https://github.com/dotnet/corefx</Uri>
-      <Sha>b07bc5efcad439d5157f65df176e08f26ccb4b88</Sha>
-    </Dependency>
-    <Dependency Name="System.Security.Cryptography.Cng" Version="4.6.0-preview3.19115.9">
-      <Uri>https://github.com/dotnet/corefx</Uri>
-      <Sha>b07bc5efcad439d5157f65df176e08f26ccb4b88</Sha>
-    </Dependency>
-    <Dependency Name="System.Security.Cryptography.Pkcs" Version="4.6.0-preview3.19115.9">
-      <Uri>https://github.com/dotnet/corefx</Uri>
-      <Sha>b07bc5efcad439d5157f65df176e08f26ccb4b88</Sha>
-    </Dependency>
-    <Dependency Name="System.Security.Cryptography.Xml" Version="4.6.0-preview3.19115.9">
-      <Uri>https://github.com/dotnet/corefx</Uri>
-      <Sha>b07bc5efcad439d5157f65df176e08f26ccb4b88</Sha>
-    </Dependency>
-    <Dependency Name="System.Security.Permissions" Version="4.6.0-preview3.19115.9">
-      <Uri>https://github.com/dotnet/corefx</Uri>
-      <Sha>b07bc5efcad439d5157f65df176e08f26ccb4b88</Sha>
-    </Dependency>
-    <Dependency Name="System.Security.Principal.Windows" Version="4.6.0-preview3.19115.9">
-      <Uri>https://github.com/dotnet/corefx</Uri>
-      <Sha>b07bc5efcad439d5157f65df176e08f26ccb4b88</Sha>
-    </Dependency>
-    <Dependency Name="System.ServiceProcess.ServiceController" Version="4.6.0-preview3.19115.9">
-      <Uri>https://github.com/dotnet/corefx</Uri>
-      <Sha>b07bc5efcad439d5157f65df176e08f26ccb4b88</Sha>
-    </Dependency>
-    <Dependency Name="System.Text.Encodings.Web" Version="4.6.0-preview3.19115.9">
-      <Uri>https://github.com/dotnet/corefx</Uri>
-      <Sha>b07bc5efcad439d5157f65df176e08f26ccb4b88</Sha>
-    </Dependency>
-    <Dependency Name="System.Threading.Channels" Version="4.6.0-preview3.19115.9">
-      <Uri>https://github.com/dotnet/corefx</Uri>
-      <Sha>b07bc5efcad439d5157f65df176e08f26ccb4b88</Sha>
-    </Dependency>
-    <Dependency Name="Microsoft.Extensions.DependencyModel" Version="3.0.0-preview3-27419-3">
+    </Dependency>
+    <Dependency Name="dotnet-ef" Version="3.0.0-preview.19080.1">
+      <Uri>https://github.com/aspnet/EntityFrameworkCore</Uri>
+      <Sha>df4350283ae7ff0c67e08af16c0f00fdbd5e22ac</Sha>
+    </Dependency>
+    <Dependency Name="Microsoft.EntityFrameworkCore.InMemory" Version="3.0.0-preview.19080.1">
+      <Uri>https://github.com/aspnet/EntityFrameworkCore</Uri>
+      <Sha>df4350283ae7ff0c67e08af16c0f00fdbd5e22ac</Sha>
+    </Dependency>
+    <Dependency Name="Microsoft.EntityFrameworkCore.Relational" Version="3.0.0-preview.19080.1">
+      <Uri>https://github.com/aspnet/EntityFrameworkCore</Uri>
+      <Sha>df4350283ae7ff0c67e08af16c0f00fdbd5e22ac</Sha>
+    </Dependency>
+    <Dependency Name="Microsoft.EntityFrameworkCore.Sqlite" Version="3.0.0-preview.19080.1">
+      <Uri>https://github.com/aspnet/EntityFrameworkCore</Uri>
+      <Sha>df4350283ae7ff0c67e08af16c0f00fdbd5e22ac</Sha>
+    </Dependency>
+    <Dependency Name="Microsoft.EntityFrameworkCore.SqlServer" Version="3.0.0-preview.19080.1">
+      <Uri>https://github.com/aspnet/EntityFrameworkCore</Uri>
+      <Sha>df4350283ae7ff0c67e08af16c0f00fdbd5e22ac</Sha>
+    </Dependency>
+    <Dependency Name="Microsoft.EntityFrameworkCore.Tools" Version="3.0.0-preview.19080.1">
+      <Uri>https://github.com/aspnet/EntityFrameworkCore</Uri>
+      <Sha>df4350283ae7ff0c67e08af16c0f00fdbd5e22ac</Sha>
+    </Dependency>
+    <Dependency Name="Microsoft.EntityFrameworkCore" Version="3.0.0-preview.19080.1">
+      <Uri>https://github.com/aspnet/EntityFrameworkCore</Uri>
+      <Sha>df4350283ae7ff0c67e08af16c0f00fdbd5e22ac</Sha>
+    </Dependency>
+    <Dependency Name="Microsoft.AspNetCore.Analyzer.Testing" Version="3.0.0-preview3.19115.4">
+      <Uri>https://github.com/aspnet/Extensions</Uri>
+      <Sha>321f30556d63ec8af6eb0bc43d534b6b2e5458a0</Sha>
+    </Dependency>
+    <Dependency Name="Microsoft.AspNetCore.BenchmarkRunner.Sources" Version="3.0.0-preview3.19115.4">
+      <Uri>https://github.com/aspnet/Extensions</Uri>
+      <Sha>321f30556d63ec8af6eb0bc43d534b6b2e5458a0</Sha>
+    </Dependency>
+    <Dependency Name="Microsoft.Extensions.ActivatorUtilities.Sources" Version="3.0.0-preview3.19115.4">
+      <Uri>https://github.com/aspnet/Extensions</Uri>
+      <Sha>321f30556d63ec8af6eb0bc43d534b6b2e5458a0</Sha>
+    </Dependency>
+    <Dependency Name="Microsoft.Extensions.Caching.Abstractions" Version="3.0.0-preview3.19115.4">
+      <Uri>https://github.com/aspnet/Extensions</Uri>
+      <Sha>321f30556d63ec8af6eb0bc43d534b6b2e5458a0</Sha>
+    </Dependency>
+    <Dependency Name="Microsoft.Extensions.Caching.Memory" Version="3.0.0-preview3.19115.4">
+      <Uri>https://github.com/aspnet/Extensions</Uri>
+      <Sha>321f30556d63ec8af6eb0bc43d534b6b2e5458a0</Sha>
+    </Dependency>
+    <Dependency Name="Microsoft.Extensions.Caching.SqlServer" Version="3.0.0-preview3.19115.4">
+      <Uri>https://github.com/aspnet/Extensions</Uri>
+      <Sha>321f30556d63ec8af6eb0bc43d534b6b2e5458a0</Sha>
+    </Dependency>
+    <Dependency Name="Microsoft.Extensions.Caching.StackExchangeRedis" Version="3.0.0-preview3.19115.4">
+      <Uri>https://github.com/aspnet/Extensions</Uri>
+      <Sha>321f30556d63ec8af6eb0bc43d534b6b2e5458a0</Sha>
+    </Dependency>
+    <Dependency Name="Microsoft.Extensions.CommandLineUtils.Sources" Version="3.0.0-preview3.19115.4">
+      <Uri>https://github.com/aspnet/Extensions</Uri>
+      <Sha>321f30556d63ec8af6eb0bc43d534b6b2e5458a0</Sha>
+    </Dependency>
+    <Dependency Name="Microsoft.Extensions.Configuration.Abstractions" Version="3.0.0-preview3.19115.4">
+      <Uri>https://github.com/aspnet/Extensions</Uri>
+      <Sha>321f30556d63ec8af6eb0bc43d534b6b2e5458a0</Sha>
+    </Dependency>
+    <Dependency Name="Microsoft.Extensions.Configuration.AzureKeyVault" Version="3.0.0-preview3.19115.4">
+      <Uri>https://github.com/aspnet/Extensions</Uri>
+      <Sha>321f30556d63ec8af6eb0bc43d534b6b2e5458a0</Sha>
+    </Dependency>
+    <Dependency Name="Microsoft.Extensions.Configuration.Binder" Version="3.0.0-preview3.19115.4">
+      <Uri>https://github.com/aspnet/Extensions</Uri>
+      <Sha>321f30556d63ec8af6eb0bc43d534b6b2e5458a0</Sha>
+    </Dependency>
+    <Dependency Name="Microsoft.Extensions.Configuration.CommandLine" Version="3.0.0-preview3.19115.4">
+      <Uri>https://github.com/aspnet/Extensions</Uri>
+      <Sha>321f30556d63ec8af6eb0bc43d534b6b2e5458a0</Sha>
+    </Dependency>
+    <Dependency Name="Microsoft.Extensions.Configuration.EnvironmentVariables" Version="3.0.0-preview3.19115.4">
+      <Uri>https://github.com/aspnet/Extensions</Uri>
+      <Sha>321f30556d63ec8af6eb0bc43d534b6b2e5458a0</Sha>
+    </Dependency>
+    <Dependency Name="Microsoft.Extensions.Configuration.FileExtensions" Version="3.0.0-preview3.19115.4">
+      <Uri>https://github.com/aspnet/Extensions</Uri>
+      <Sha>321f30556d63ec8af6eb0bc43d534b6b2e5458a0</Sha>
+    </Dependency>
+    <Dependency Name="Microsoft.Extensions.Configuration.Ini" Version="3.0.0-preview3.19115.4">
+      <Uri>https://github.com/aspnet/Extensions</Uri>
+      <Sha>321f30556d63ec8af6eb0bc43d534b6b2e5458a0</Sha>
+    </Dependency>
+    <Dependency Name="Microsoft.Extensions.Configuration.Json" Version="3.0.0-preview3.19115.4">
+      <Uri>https://github.com/aspnet/Extensions</Uri>
+      <Sha>321f30556d63ec8af6eb0bc43d534b6b2e5458a0</Sha>
+    </Dependency>
+    <Dependency Name="Microsoft.Extensions.Configuration.KeyPerFile" Version="3.0.0-preview3.19115.4">
+      <Uri>https://github.com/aspnet/Extensions</Uri>
+      <Sha>321f30556d63ec8af6eb0bc43d534b6b2e5458a0</Sha>
+    </Dependency>
+    <Dependency Name="Microsoft.Extensions.Configuration.UserSecrets" Version="3.0.0-preview3.19115.4">
+      <Uri>https://github.com/aspnet/Extensions</Uri>
+      <Sha>321f30556d63ec8af6eb0bc43d534b6b2e5458a0</Sha>
+    </Dependency>
+    <Dependency Name="Microsoft.Extensions.Configuration.Xml" Version="3.0.0-preview3.19115.4">
+      <Uri>https://github.com/aspnet/Extensions</Uri>
+      <Sha>321f30556d63ec8af6eb0bc43d534b6b2e5458a0</Sha>
+    </Dependency>
+    <Dependency Name="Microsoft.Extensions.Configuration" Version="3.0.0-preview3.19115.4">
+      <Uri>https://github.com/aspnet/Extensions</Uri>
+      <Sha>321f30556d63ec8af6eb0bc43d534b6b2e5458a0</Sha>
+    </Dependency>
+    <Dependency Name="Microsoft.Extensions.DependencyInjection.Abstractions" Version="3.0.0-preview3.19115.4">
+      <Uri>https://github.com/aspnet/Extensions</Uri>
+      <Sha>321f30556d63ec8af6eb0bc43d534b6b2e5458a0</Sha>
+    </Dependency>
+    <Dependency Name="Microsoft.Extensions.DependencyInjection" Version="3.0.0-preview3.19115.4">
+      <Uri>https://github.com/aspnet/Extensions</Uri>
+      <Sha>321f30556d63ec8af6eb0bc43d534b6b2e5458a0</Sha>
+    </Dependency>
+    <Dependency Name="Microsoft.Extensions.DiagnosticAdapter" Version="3.0.0-preview3.19115.4">
+      <Uri>https://github.com/aspnet/Extensions</Uri>
+      <Sha>321f30556d63ec8af6eb0bc43d534b6b2e5458a0</Sha>
+    </Dependency>
+    <Dependency Name="Microsoft.Extensions.Diagnostics.HealthChecks.Abstractions" Version="3.0.0-preview3.19115.4">
+      <Uri>https://github.com/aspnet/Extensions</Uri>
+      <Sha>321f30556d63ec8af6eb0bc43d534b6b2e5458a0</Sha>
+    </Dependency>
+    <Dependency Name="Microsoft.Extensions.Diagnostics.HealthChecks" Version="3.0.0-preview3.19115.4">
+      <Uri>https://github.com/aspnet/Extensions</Uri>
+      <Sha>321f30556d63ec8af6eb0bc43d534b6b2e5458a0</Sha>
+    </Dependency>
+    <Dependency Name="Microsoft.Extensions.FileProviders.Abstractions" Version="3.0.0-preview3.19115.4">
+      <Uri>https://github.com/aspnet/Extensions</Uri>
+      <Sha>321f30556d63ec8af6eb0bc43d534b6b2e5458a0</Sha>
+    </Dependency>
+    <Dependency Name="Microsoft.Extensions.FileProviders.Composite" Version="3.0.0-preview3.19115.4">
+      <Uri>https://github.com/aspnet/Extensions</Uri>
+      <Sha>321f30556d63ec8af6eb0bc43d534b6b2e5458a0</Sha>
+    </Dependency>
+    <Dependency Name="Microsoft.Extensions.FileProviders.Embedded" Version="3.0.0-preview3.19115.4">
+      <Uri>https://github.com/aspnet/Extensions</Uri>
+      <Sha>321f30556d63ec8af6eb0bc43d534b6b2e5458a0</Sha>
+    </Dependency>
+    <Dependency Name="Microsoft.Extensions.FileProviders.Physical" Version="3.0.0-preview3.19115.4">
+      <Uri>https://github.com/aspnet/Extensions</Uri>
+      <Sha>321f30556d63ec8af6eb0bc43d534b6b2e5458a0</Sha>
+    </Dependency>
+    <Dependency Name="Microsoft.Extensions.FileSystemGlobbing" Version="3.0.0-preview3.19115.4">
+      <Uri>https://github.com/aspnet/Extensions</Uri>
+      <Sha>321f30556d63ec8af6eb0bc43d534b6b2e5458a0</Sha>
+    </Dependency>
+    <Dependency Name="Microsoft.Extensions.HashCodeCombiner.Sources" Version="3.0.0-preview3.19115.4">
+      <Uri>https://github.com/aspnet/Extensions</Uri>
+      <Sha>321f30556d63ec8af6eb0bc43d534b6b2e5458a0</Sha>
+    </Dependency>
+    <Dependency Name="Microsoft.Extensions.Hosting.Abstractions" Version="3.0.0-preview3.19115.4">
+      <Uri>https://github.com/aspnet/Extensions</Uri>
+      <Sha>321f30556d63ec8af6eb0bc43d534b6b2e5458a0</Sha>
+    </Dependency>
+    <Dependency Name="Microsoft.Extensions.Hosting" Version="3.0.0-preview3.19115.4">
+      <Uri>https://github.com/aspnet/Extensions</Uri>
+      <Sha>321f30556d63ec8af6eb0bc43d534b6b2e5458a0</Sha>
+    </Dependency>
+    <Dependency Name="Microsoft.Extensions.HostFactoryResolver.Sources" Version="3.0.0-preview3.19115.4">
+      <Uri>https://github.com/aspnet/Extensions</Uri>
+      <Sha>321f30556d63ec8af6eb0bc43d534b6b2e5458a0</Sha>
+    </Dependency>
+    <Dependency Name="Microsoft.Extensions.Http" Version="3.0.0-preview3.19115.4">
+      <Uri>https://github.com/aspnet/Extensions</Uri>
+      <Sha>321f30556d63ec8af6eb0bc43d534b6b2e5458a0</Sha>
+    </Dependency>
+    <Dependency Name="Microsoft.Extensions.Localization.Abstractions" Version="3.0.0-preview3.19115.4">
+      <Uri>https://github.com/aspnet/Extensions</Uri>
+      <Sha>321f30556d63ec8af6eb0bc43d534b6b2e5458a0</Sha>
+    </Dependency>
+    <Dependency Name="Microsoft.Extensions.Localization" Version="3.0.0-preview3.19115.4">
+      <Uri>https://github.com/aspnet/Extensions</Uri>
+      <Sha>321f30556d63ec8af6eb0bc43d534b6b2e5458a0</Sha>
+    </Dependency>
+    <Dependency Name="Microsoft.Extensions.Logging.Abstractions" Version="3.0.0-preview3.19115.4">
+      <Uri>https://github.com/aspnet/Extensions</Uri>
+      <Sha>321f30556d63ec8af6eb0bc43d534b6b2e5458a0</Sha>
+    </Dependency>
+    <Dependency Name="Microsoft.Extensions.Logging.AzureAppServices" Version="3.0.0-preview3.19115.4">
+      <Uri>https://github.com/aspnet/Extensions</Uri>
+      <Sha>321f30556d63ec8af6eb0bc43d534b6b2e5458a0</Sha>
+    </Dependency>
+    <Dependency Name="Microsoft.Extensions.Logging.Configuration" Version="3.0.0-preview3.19115.4">
+      <Uri>https://github.com/aspnet/Extensions</Uri>
+      <Sha>321f30556d63ec8af6eb0bc43d534b6b2e5458a0</Sha>
+    </Dependency>
+    <Dependency Name="Microsoft.Extensions.Logging.Console" Version="3.0.0-preview3.19115.4">
+      <Uri>https://github.com/aspnet/Extensions</Uri>
+      <Sha>321f30556d63ec8af6eb0bc43d534b6b2e5458a0</Sha>
+    </Dependency>
+    <Dependency Name="Microsoft.Extensions.Logging.Debug" Version="3.0.0-preview3.19115.4">
+      <Uri>https://github.com/aspnet/Extensions</Uri>
+      <Sha>321f30556d63ec8af6eb0bc43d534b6b2e5458a0</Sha>
+    </Dependency>
+    <Dependency Name="Microsoft.Extensions.Logging.EventSource" Version="3.0.0-preview3.19115.4">
+      <Uri>https://github.com/aspnet/Extensions</Uri>
+      <Sha>321f30556d63ec8af6eb0bc43d534b6b2e5458a0</Sha>
+    </Dependency>
+    <Dependency Name="Microsoft.Extensions.Logging.TraceSource" Version="3.0.0-preview3.19115.4">
+      <Uri>https://github.com/aspnet/Extensions</Uri>
+      <Sha>321f30556d63ec8af6eb0bc43d534b6b2e5458a0</Sha>
+    </Dependency>
+    <Dependency Name="Microsoft.Extensions.Logging.Testing" Version="3.0.0-preview3.19115.4">
+      <Uri>https://github.com/aspnet/Extensions</Uri>
+      <Sha>321f30556d63ec8af6eb0bc43d534b6b2e5458a0</Sha>
+    </Dependency>
+    <Dependency Name="Microsoft.Extensions.Logging" Version="3.0.0-preview3.19115.4">
+      <Uri>https://github.com/aspnet/Extensions</Uri>
+      <Sha>321f30556d63ec8af6eb0bc43d534b6b2e5458a0</Sha>
+    </Dependency>
+    <Dependency Name="Microsoft.Extensions.ObjectPool" Version="3.0.0-preview3.19115.4">
+      <Uri>https://github.com/aspnet/Extensions</Uri>
+      <Sha>321f30556d63ec8af6eb0bc43d534b6b2e5458a0</Sha>
+    </Dependency>
+    <Dependency Name="Microsoft.Extensions.Options.ConfigurationExtensions" Version="3.0.0-preview3.19115.4">
+      <Uri>https://github.com/aspnet/Extensions</Uri>
+      <Sha>321f30556d63ec8af6eb0bc43d534b6b2e5458a0</Sha>
+    </Dependency>
+    <Dependency Name="Microsoft.Extensions.Options.DataAnnotations" Version="3.0.0-preview3.19115.4">
+      <Uri>https://github.com/aspnet/Extensions</Uri>
+      <Sha>321f30556d63ec8af6eb0bc43d534b6b2e5458a0</Sha>
+    </Dependency>
+    <Dependency Name="Microsoft.Extensions.Options" Version="3.0.0-preview3.19115.4">
+      <Uri>https://github.com/aspnet/Extensions</Uri>
+      <Sha>321f30556d63ec8af6eb0bc43d534b6b2e5458a0</Sha>
+    </Dependency>
+    <Dependency Name="Microsoft.Extensions.ParameterDefaultValue.Sources" Version="3.0.0-preview3.19115.4">
+      <Uri>https://github.com/aspnet/Extensions</Uri>
+      <Sha>321f30556d63ec8af6eb0bc43d534b6b2e5458a0</Sha>
+    </Dependency>
+    <Dependency Name="Microsoft.Extensions.Primitives" Version="3.0.0-preview3.19115.4">
+      <Uri>https://github.com/aspnet/Extensions</Uri>
+      <Sha>321f30556d63ec8af6eb0bc43d534b6b2e5458a0</Sha>
+    </Dependency>
+    <Dependency Name="Microsoft.Extensions.TypeNameHelper.Sources" Version="3.0.0-preview3.19115.4">
+      <Uri>https://github.com/aspnet/Extensions</Uri>
+      <Sha>321f30556d63ec8af6eb0bc43d534b6b2e5458a0</Sha>
+    </Dependency>
+    <Dependency Name="Microsoft.Extensions.ValueStopwatch.Sources" Version="3.0.0-preview3.19115.4">
+      <Uri>https://github.com/aspnet/Extensions</Uri>
+      <Sha>321f30556d63ec8af6eb0bc43d534b6b2e5458a0</Sha>
+    </Dependency>
+    <Dependency Name="Microsoft.Extensions.WebEncoders" Version="3.0.0-preview3.19115.4">
+      <Uri>https://github.com/aspnet/Extensions</Uri>
+      <Sha>321f30556d63ec8af6eb0bc43d534b6b2e5458a0</Sha>
+    </Dependency>
+    <Dependency Name="Microsoft.JSInterop" Version="3.0.0-preview3.19115.4">
+      <Uri>https://github.com/aspnet/Extensions</Uri>
+      <Sha>321f30556d63ec8af6eb0bc43d534b6b2e5458a0</Sha>
+    </Dependency>
+    <Dependency Name="Mono.WebAssembly.Interop" Version="3.0.0-preview3.19115.4">
+      <Uri>https://github.com/aspnet/Extensions</Uri>
+      <Sha>321f30556d63ec8af6eb0bc43d534b6b2e5458a0</Sha>
+    </Dependency>
+    <Dependency Name="Microsoft.Bcl.Json.Sources" Version="4.6.0-preview.19109.6">
+      <Uri>https://github.com/dotnet/corefx</Uri>
+      <Sha>0abec4390b30fdda97dc496594f9b1f9c9b20e17</Sha>
+    </Dependency>
+    <Dependency Name="Microsoft.CSharp" Version="4.6.0-preview.19109.6">
+      <Uri>https://github.com/dotnet/corefx</Uri>
+      <Sha>0abec4390b30fdda97dc496594f9b1f9c9b20e17</Sha>
+    </Dependency>
+    <Dependency Name="Microsoft.Win32.Registry" Version="4.6.0-preview.19109.6">
+      <Uri>https://github.com/dotnet/corefx</Uri>
+      <Sha>0abec4390b30fdda97dc496594f9b1f9c9b20e17</Sha>
+    </Dependency>
+    <Dependency Name="System.ComponentModel.Annotations" Version="4.6.0-preview.19109.6">
+      <Uri>https://github.com/dotnet/corefx</Uri>
+      <Sha>0abec4390b30fdda97dc496594f9b1f9c9b20e17</Sha>
+    </Dependency>
+    <Dependency Name="System.Data.SqlClient" Version="4.7.0-preview.19109.6">
+      <Uri>https://github.com/dotnet/corefx</Uri>
+      <Sha>0abec4390b30fdda97dc496594f9b1f9c9b20e17</Sha>
+    </Dependency>
+    <Dependency Name="System.Diagnostics.EventLog" Version="4.6.0-preview.19109.6">
+      <Uri>https://github.com/dotnet/corefx</Uri>
+      <Sha>0abec4390b30fdda97dc496594f9b1f9c9b20e17</Sha>
+    </Dependency>
+    <Dependency Name="System.IO.Pipelines" Version="4.6.0-preview.19109.6">
+      <Uri>https://github.com/dotnet/corefx</Uri>
+      <Sha>0abec4390b30fdda97dc496594f9b1f9c9b20e17</Sha>
+    </Dependency>
+    <Dependency Name="System.Net.Http.WinHttpHandler" Version="4.6.0-preview.19109.6">
+      <Uri>https://github.com/dotnet/corefx</Uri>
+      <Sha>0abec4390b30fdda97dc496594f9b1f9c9b20e17</Sha>
+    </Dependency>
+    <Dependency Name="System.Net.WebSockets.WebSocketProtocol" Version="4.6.0-preview.19109.6">
+      <Uri>https://github.com/dotnet/corefx</Uri>
+      <Sha>0abec4390b30fdda97dc496594f9b1f9c9b20e17</Sha>
+    </Dependency>
+    <Dependency Name="System.Reflection.Metadata" Version="1.7.0-preview.19109.6">
+      <Uri>https://github.com/dotnet/corefx</Uri>
+      <Sha>0abec4390b30fdda97dc496594f9b1f9c9b20e17</Sha>
+    </Dependency>
+    <Dependency Name="System.Runtime.CompilerServices.Unsafe" Version="4.6.0-preview.19109.6">
+      <Uri>https://github.com/dotnet/corefx</Uri>
+      <Sha>0abec4390b30fdda97dc496594f9b1f9c9b20e17</Sha>
+    </Dependency>
+    <Dependency Name="System.Security.Cryptography.Cng" Version="4.6.0-preview.19109.6">
+      <Uri>https://github.com/dotnet/corefx</Uri>
+      <Sha>0abec4390b30fdda97dc496594f9b1f9c9b20e17</Sha>
+    </Dependency>
+    <Dependency Name="System.Security.Cryptography.Pkcs" Version="4.6.0-preview.19109.6">
+      <Uri>https://github.com/dotnet/corefx</Uri>
+      <Sha>0abec4390b30fdda97dc496594f9b1f9c9b20e17</Sha>
+    </Dependency>
+    <Dependency Name="System.Security.Cryptography.Xml" Version="4.6.0-preview.19109.6">
+      <Uri>https://github.com/dotnet/corefx</Uri>
+      <Sha>0abec4390b30fdda97dc496594f9b1f9c9b20e17</Sha>
+    </Dependency>
+    <Dependency Name="System.Security.Permissions" Version="4.6.0-preview.19109.6">
+      <Uri>https://github.com/dotnet/corefx</Uri>
+      <Sha>0abec4390b30fdda97dc496594f9b1f9c9b20e17</Sha>
+    </Dependency>
+    <Dependency Name="System.Security.Principal.Windows" Version="4.6.0-preview.19109.6">
+      <Uri>https://github.com/dotnet/corefx</Uri>
+      <Sha>0abec4390b30fdda97dc496594f9b1f9c9b20e17</Sha>
+    </Dependency>
+    <Dependency Name="System.ServiceProcess.ServiceController" Version="4.6.0-preview.19109.6">
+      <Uri>https://github.com/dotnet/corefx</Uri>
+      <Sha>0abec4390b30fdda97dc496594f9b1f9c9b20e17</Sha>
+    </Dependency>
+    <Dependency Name="System.Text.Encodings.Web" Version="4.6.0-preview.19109.6">
+      <Uri>https://github.com/dotnet/corefx</Uri>
+      <Sha>0abec4390b30fdda97dc496594f9b1f9c9b20e17</Sha>
+    </Dependency>
+    <Dependency Name="System.Threading.Channels" Version="4.6.0-preview.19109.6">
+      <Uri>https://github.com/dotnet/corefx</Uri>
+      <Sha>0abec4390b30fdda97dc496594f9b1f9c9b20e17</Sha>
+    </Dependency>
+    <Dependency Name="Microsoft.Extensions.DependencyModel" Version="3.0.0-preview3-27414-8">
       <Uri>https://github.com/dotnet/core-setup</Uri>
-      <Sha>84174943d9ea6cf34ade0dbab8e7f0319378f0ab</Sha>
-    </Dependency>
-    <Dependency Name="Microsoft.NETCore.App" Version="3.0.0-preview3-27419-3">
+      <Sha>2c740c0ea828ceac8b333dff566d117ad600a248</Sha>
+    </Dependency>
+    <Dependency Name="Microsoft.NETCore.App" Version="3.0.0-preview3-27414-8">
       <Uri>https://github.com/dotnet/core-setup</Uri>
-      <Sha>84174943d9ea6cf34ade0dbab8e7f0319378f0ab</Sha>
-    </Dependency>
-    <Dependency Name="Microsoft.DotNet.PlatformAbstractions" Version="3.0.0-preview3-27419-3">
+      <Sha>2c740c0ea828ceac8b333dff566d117ad600a248</Sha>
+    </Dependency>
+    <Dependency Name="Microsoft.DotNet.PlatformAbstractions" Version="3.0.0-preview3-27414-8">
       <Uri>https://github.com/dotnet/core-setup</Uri>
-      <Sha>84174943d9ea6cf34ade0dbab8e7f0319378f0ab</Sha>
+      <Sha>2c740c0ea828ceac8b333dff566d117ad600a248</Sha>
     </Dependency>
   </ProductDependencies>
   <ToolsetDependencies>
     <!-- Listed explicitly to workaround https://github.com/dotnet/cli/issues/10528 -->
-    <Dependency Name="Microsoft.NETCore.Platforms" Version="3.0.0-preview3.19115.9">
-      <Uri>https://github.com/dotnet/corefx</Uri>
-      <Sha>b07bc5efcad439d5157f65df176e08f26ccb4b88</Sha>
-    </Dependency>
-    <Dependency Name="Internal.AspNetCore.Analyzers" Version="3.0.0-preview3.19120.3">
-      <Uri>https://github.com/aspnet/Extensions</Uri>
-      <Sha>924015e98bc443023a6b0eea2c0016b876e4051f</Sha>
-    </Dependency>
-<<<<<<< HEAD
-    <Dependency Name="Microsoft.AspNetCore.Testing" Version="3.0.0-preview3.19120.3">
-=======
+    <Dependency Name="Microsoft.NETCore.Platforms" Version="3.0.0-preview.19109.6">
+      <Uri>https://github.com/dotnet/corefx</Uri>
+      <Sha>0abec4390b30fdda97dc496594f9b1f9c9b20e17</Sha>
+    </Dependency>
+    <Dependency Name="Internal.AspNetCore.Analyzers" Version="3.0.0-preview3.19115.4">
+      <Uri>https://github.com/aspnet/Extensions</Uri>
+      <Sha>321f30556d63ec8af6eb0bc43d534b6b2e5458a0</Sha>
+    </Dependency>
     <Dependency Name="Microsoft.DotNet.GenAPI" Version="1.0.0-beta.19121.5">
       <Uri>https://github.com/dotnet/arcade</Uri>
       <Sha>660f6cd006b276edb3764f4d7d726cedf6c29d8e</Sha>
     </Dependency>
     <Dependency Name="Microsoft.AspNetCore.Testing" Version="3.0.0-preview3.19115.4">
->>>>>>> f8368097
-      <Uri>https://github.com/aspnet/Extensions</Uri>
-      <Sha>924015e98bc443023a6b0eea2c0016b876e4051f</Sha>
+      <Uri>https://github.com/aspnet/Extensions</Uri>
+      <Sha>321f30556d63ec8af6eb0bc43d534b6b2e5458a0</Sha>
     </Dependency>
   </ToolsetDependencies>
 </Dependencies>