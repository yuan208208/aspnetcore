// Copyright (c) .NET Foundation. All rights reserved.
// Licensed under the Apache License, Version 2.0. See License.txt in the project root for license information.

using System;
using System.Collections.Generic;
using System.IO;
using System.Net;
using System.Net.Sockets;
using System.Threading.Tasks;
using Microsoft.AspNetCore.Connections;
using Microsoft.AspNetCore.Hosting;
using Microsoft.AspNetCore.Http;
using Microsoft.AspNetCore.Server.Kestrel.Core.Internal;
using Microsoft.AspNetCore.Server.Kestrel.Https;
using Microsoft.AspNetCore.Testing;
using Microsoft.Extensions.DependencyInjection;
using Microsoft.Extensions.Logging.Abstractions;
using Xunit;

namespace Microsoft.AspNetCore.Server.Kestrel.Core.Tests
{
    public class AddressBinderTests
    {
        [Theory]
        [InlineData("http://10.10.10.10:5000/", "10.10.10.10", 5000)]
        [InlineData("http://[::1]:5000", "::1", 5000)]
        [InlineData("http://[::1]", "::1", 80)]
        [InlineData("http://127.0.0.1", "127.0.0.1", 80)]
        [InlineData("https://127.0.0.1", "127.0.0.1", 443)]
        public void CorrectIPEndpointsAreCreated(string address, string expectedAddress, int expectedPort)
        {
            Assert.True(AddressBinder.TryCreateIPEndPoint(
                BindingAddress.Parse(address), out var endpoint));
            Assert.NotNull(endpoint);
            Assert.Equal(IPAddress.Parse(expectedAddress), endpoint.Address);
            Assert.Equal(expectedPort, endpoint.Port);
        }

        [Theory]
        [InlineData("http://*")]
        [InlineData("http://*:5000")]
        [InlineData("http://+:80")]
        [InlineData("http://+")]
        [InlineData("http://randomhost:6000")]
        [InlineData("http://randomhost")]
        [InlineData("https://randomhost")]
        public void DoesNotCreateIPEndPointOnInvalidIPAddress(string address)
        {
            Assert.False(AddressBinder.TryCreateIPEndPoint(
                BindingAddress.Parse(address), out var endpoint));
        }

        [Theory]
        [InlineData("*")]
        [InlineData("randomhost")]
        [InlineData("+")]
        [InlineData("contoso.com")]
        public void ParseAddressDefaultsToAnyIPOnInvalidIPAddress(string host)
        {
            var listenOptions = AddressBinder.ParseAddress($"http://{host}", out var https);
            Assert.IsType<AnyIPListenOptions>(listenOptions);
            Assert.IsType<IPEndPoint>(listenOptions.EndPoint);
            Assert.Equal(IPAddress.IPv6Any, listenOptions.IPEndPoint.Address);
            Assert.Equal(80, listenOptions.IPEndPoint.Port);
            Assert.False(https);
        }

        [Fact]
        public void ParseAddressLocalhost()
        {
            var listenOptions = AddressBinder.ParseAddress("http://localhost", out var https);
            Assert.IsType<LocalhostListenOptions>(listenOptions);
            Assert.IsType<IPEndPoint>(listenOptions.EndPoint);
            Assert.Equal(IPAddress.Loopback, listenOptions.IPEndPoint.Address);
            Assert.Equal(80, listenOptions.IPEndPoint.Port);
            Assert.False(https);
        }

<<<<<<< HEAD
        [OSSkipCondition(OperatingSystems.Windows, WindowsVersions.Win7, WindowsVersions.Win8, WindowsVersions.Win81, WindowsVersions.Win2008R2, SkipReason = "UnixDomainSocketEndPoint is not supported on older versions of Windows")]
        [SkipOnHelix("https://github.com/aspnet/AspNetCore/issues/14382", Queues = "Windows.10.Amd64.Open")]
=======
>>>>>>> 9f9fbd02
        [ConditionalFact]
        [MinimumOSVersion(OperatingSystems.Windows, WindowsVersions.Win10_RS4)]
        public void ParseAddressUnixPipe()
        {
            var listenOptions = AddressBinder.ParseAddress("http://unix:/tmp/kestrel-test.sock", out var https);
            Assert.IsType<UnixDomainSocketEndPoint>(listenOptions.EndPoint);
            Assert.Equal("/tmp/kestrel-test.sock", listenOptions.SocketPath);
            Assert.False(https);
        }

        [Theory]
        [InlineData("http://10.10.10.10:5000/", "10.10.10.10", 5000, false)]
        [InlineData("http://[::1]:5000", "::1", 5000, false)]
        [InlineData("http://[::1]", "::1", 80, false)]
        [InlineData("http://127.0.0.1", "127.0.0.1", 80, false)]
        [InlineData("https://127.0.0.1", "127.0.0.1", 443, true)]
        public void ParseAddressIP(string address, string ip, int port, bool isHttps)
        {
            var listenOptions = AddressBinder.ParseAddress(address, out var https);
            Assert.IsType<IPEndPoint>(listenOptions.EndPoint);
            Assert.Equal(IPAddress.Parse(ip), listenOptions.IPEndPoint.Address);
            Assert.Equal(port, listenOptions.IPEndPoint.Port);
            Assert.Equal(isHttps, https);
        }

        [Fact]
        public async Task WrapsAddressInUseExceptionAsIOException()
        {
            var addresses = new ServerAddressesFeature();
            addresses.Addresses.Add("http://localhost:5000");
            var options = new KestrelServerOptions();

            await Assert.ThrowsAsync<IOException>(() =>
                AddressBinder.BindAsync(addresses,
                    options,
                    NullLogger.Instance,
                    endpoint => throw new AddressInUseException("already in use")));
        }

        [Theory]
        [InlineData("http://*:80")]
        [InlineData("http://+:80")]
        [InlineData("http://contoso.com:80")]
        public async Task FallbackToIPv4WhenIPv6AnyBindFails(string address)
        {
            var logger = new MockLogger();
            var addresses = new ServerAddressesFeature();
            addresses.Addresses.Add(address);
            var options = new KestrelServerOptions();

            var ipV6Attempt = false;
            var ipV4Attempt = false;

            await AddressBinder.BindAsync(addresses,
                options,
                logger,
                endpoint =>
                {
                    if (endpoint.IPEndPoint.Address == IPAddress.IPv6Any)
                    {
                        ipV6Attempt = true;
                        throw new InvalidOperationException("EAFNOSUPPORT");
                    }

                    if (endpoint.IPEndPoint.Address == IPAddress.Any)
                    {
                        ipV4Attempt = true;
                    }

                    return Task.CompletedTask;
                });

            Assert.True(ipV4Attempt, "Should have attempted to bind to IPAddress.Any");
            Assert.True(ipV6Attempt, "Should have attempted to bind to IPAddress.IPv6Any");
            Assert.Contains(logger.Messages, f => f.Equals(CoreStrings.FormatFallbackToIPv4Any(80)));
        }

        [Fact]
        public async Task DefaultAddressBinderWithoutDevCertButHttpsConfiguredBindsToHttpsPorts()
        {
            var x509Certificate2 = TestResources.GetTestCertificate();
            var logger = new MockLogger();
            var addresses = new ServerAddressesFeature();
            var services = new ServiceCollection();
            services.AddLogging();
            var options = new KestrelServerOptions()
            {
                // This stops the dev cert from being loaded
                IsDevCertLoaded = true,
                ApplicationServices = services.BuildServiceProvider()
            };

            options.ConfigureEndpointDefaults(e =>
            {
                if (e.IPEndPoint.Port == 5001)
                {
                    e.UseHttps(new HttpsConnectionAdapterOptions { ServerCertificate = x509Certificate2 });
                }
            });

            var endpoints = new List<ListenOptions>();
            await AddressBinder.BindAsync(addresses, options, logger, listenOptions =>
            {
                endpoints.Add(listenOptions);
                return Task.CompletedTask;
            });

            Assert.Contains(endpoints, e => e.IPEndPoint.Port == 5000 && !e.IsTls);
            Assert.Contains(endpoints, e => e.IPEndPoint.Port == 5001 && e.IsTls);
        }
    }
}<|MERGE_RESOLUTION|>--- conflicted
+++ resolved
@@ -76,11 +76,7 @@
             Assert.False(https);
         }
 
-<<<<<<< HEAD
-        [OSSkipCondition(OperatingSystems.Windows, WindowsVersions.Win7, WindowsVersions.Win8, WindowsVersions.Win81, WindowsVersions.Win2008R2, SkipReason = "UnixDomainSocketEndPoint is not supported on older versions of Windows")]
         [SkipOnHelix("https://github.com/aspnet/AspNetCore/issues/14382", Queues = "Windows.10.Amd64.Open")]
-=======
->>>>>>> 9f9fbd02
         [ConditionalFact]
         [MinimumOSVersion(OperatingSystems.Windows, WindowsVersions.Win10_RS4)]
         public void ParseAddressUnixPipe()
