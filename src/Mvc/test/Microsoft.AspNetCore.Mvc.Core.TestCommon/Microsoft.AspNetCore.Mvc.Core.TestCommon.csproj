--- conflicted
+++ resolved
@@ -1,12 +1,8 @@
 ﻿<Project Sdk="Microsoft.NET.Sdk">
 
   <PropertyGroup>
-<<<<<<< HEAD
     <TargetFramework>netcoreapp3.0</TargetFramework>
-=======
-    <TargetFrameworks>$(StandardTestTfms)</TargetFrameworks>
     <IsTestAssetProject>true</IsTestAssetProject>
->>>>>>> 21bdedbe
   </PropertyGroup>
 
   <ItemGroup>
