--- conflicted
+++ resolved
@@ -55,11 +55,7 @@
             GenericHostWebHostBuilderExtensions = genericHostWebHostBuilderExtensions,
             HostingAbstractionsWebHostBuilderExtensions = hostingAbstractionsWebHostBuilderExtensions,
             WebHostBuilderExtensions = webHostBuilderExtensions,
-<<<<<<< HEAD
-            HostingHostBuilderExtensions = hostingHostBuilderExtensions,
-=======
             HostingHostBuilderExtensions = hostingHostBuilderExtensions
->>>>>>> f4f48356
         };
 
         return true;
