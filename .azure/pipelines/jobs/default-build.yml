--- conflicted
+++ resolved
@@ -32,13 +32,9 @@
 #   matrix: { string: { string: string } }
 #     A map of matrix configurations and variables. https://docs.microsoft.com/en-us/azure/devops/pipelines/yaml-schema?view=azure-devops&tabs=schema#job
 #   dependsOn: string | [ string ]
-<<<<<<< HEAD
-#     For fan-out/fan-in. https://docs.microsoft.com/en-us/vsts/pipelines/yaml-schema?view=vsts#phase
+#     For fan-out/fan-in. https://docs.microsoft.com/en-us/azure/devops/pipelines/yaml-schema?view=azure-devops&tabs=schema#job
 #   condition: string
 #     A condition which can be used to skip the job completely
-=======
-#     For fan-out/fan-in. https://docs.microsoft.com/en-us/azure/devops/pipelines/yaml-schema?view=azure-devops&tabs=schema#job
->>>>>>> ec828901
 #   codeSign: boolean
 #       This build definition is enabled for code signing. (Only applies to Windows)
 #   buildDirectory: string
@@ -97,7 +93,6 @@
       vmImage: ubuntu-16.04
     ${{ if ne(parameters.poolName, '') }}:
       name: ${{ parameters.poolName }}
-<<<<<<< HEAD
     ${{ if and(eq(parameters.poolName, ''), eq(parameters.agentOs, 'Windows')) }}:
       ${{ if or(eq(variables['System.TeamProject'], 'public'), in(variables['Build.Reason'], 'PullRequest')) }}:
         name: NetCorePublic-Int-Pool
@@ -105,19 +100,6 @@
       ${{ if and(ne(variables['System.TeamProject'], 'public'), notin(variables['Build.Reason'], 'PullRequest')) }}:
         name: NetCoreInternal-Int-Pool
         queue: BuildPool.Windows.10.Amd64.VS2019.BT
-=======
-    ${{ if and(eq(parameters.poolName, ''), eq(parameters.agentOs, 'macOS')) }}:
-      vmImage: macOS-10.13
-    ${{ if and(eq(parameters.poolName, ''), eq(parameters.agentOs, 'Linux')) }}:
-      vmImage: ubuntu-16.04
-    ${{ if and(eq(parameters.poolName, ''), eq(parameters.agentOs, 'Windows')) }}:
-      ${{ if or(eq(variables['System.TeamProject'], 'public'), in(variables['Build.Reason'], 'PullRequest')) }}:
-        name: NetCorePublic-Int-Pool
-        queue: BuildPool.Windows.10.Amd64.VS2017.Open
-      ${{ if and(ne(variables['System.TeamProject'], 'public'), notin(variables['Build.Reason'], 'PullRequest')) }}:
-        name: NetCoreInternal-Int-Pool
-        queue: BuildPool.Windows.10.Amd64.VS2017
->>>>>>> ec828901
   variables:
     AgentOsName: ${{ parameters.agentOs }}
     ASPNETCORE_TEST_LOG_MAXPATH: "200" # Keep test log file name length low enough for artifact zipping
